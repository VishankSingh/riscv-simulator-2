--- conflicted
+++ resolved
@@ -33,14 +33,11 @@
     {"SIMD_load32",Instruction::kSIMD_load32},
     {"SIMD_div32",Instruction::kSIMD_div32},
     {"SIMD_rem32",Instruction::kSIMD_rem32},
-<<<<<<< HEAD
-=======
     {"fadd_bf16",Instruction::kfadd_bf16},
     {"fsub_bf16",Instruction::kfsub_bf16},
     {"fmul_bf16",Instruction::kfmul_bf16},
     {"fdiv_bf16",Instruction::kfdiv_bf16},
     
->>>>>>> d9d425bf
     {"SIMD_add16",Instruction::kSIMD_add16},
     {"SIMD_sub16",Instruction::kSIMD_sub16},
     {"SIMD_mul16",Instruction::kSIMD_mul16},
@@ -229,12 +226,9 @@
     "lui", "auipc",
     "jal", "jalr",
     "ecall","SIMD_add32","SIMD_sub32","SIMD_mul32","SIMD_load32","SIMD_div32","SIMD_rem32",
-<<<<<<< HEAD
     "fadd_bf16","fsub_bf16","fmul_bf16","fdiv_bf16","vdotp_bf16","SIMD_add16","SIMD_sub16",
     "SIMDF_add32","SIMDF_sub32","SIMDF_mul32","SIMDF_div32","SIMDF_rem32","SIMDF_ld32", // newly added instructions 
-=======
     "fadd_bf16","fsub_bf16","fmul_bf16","fdiv_bf16","SIMD_add16","SIMD_sub16","SIMD_mul16","SIMD_div16","SIMD_rem16","SIMD_load16_upper","SIMD_load16_lower", // newly added instructions 
->>>>>>> d9d425bf
 
     "csrrw", "csrrs", "csrrc", "csrrwi", "csrrsi", "csrrci",
     
